--- conflicted
+++ resolved
@@ -20,19 +20,12 @@
     }
 }
 
-<<<<<<< HEAD
 const char *dbg_pi(ID id) __attribute__((weak)) {
     return rb_id2name(id);
 }
+
 const char *dbg_p(VALUE obj) __attribute__((weak)) {
     char *ret = RSTRING_PTR(rb_sprintf("%" PRIsVALUE, obj));
-=======
-const char* dbg_pi(ID id) __attribute__((weak)){
-    return rb_id2name(id);
-}
-const char* dbg_p(VALUE obj) __attribute__((weak)) {
-    char* ret= RSTRING_PTR(rb_sprintf("%"PRIsVALUE, obj));
->>>>>>> c5a54a66
     return ret;
 }
 
@@ -514,8 +507,8 @@
 }
 
 VALUE *sorbet_getClosureElem(VALUE closure, int elemId) {
-<<<<<<< HEAD
-    return &(((struct sorbet_Closure *)RTYPEDDATA_DATA(closure))->closureData[elemId]);
+    struct sorbet_Closure *ptr = (struct sorbet_Closure *)RTYPEDDATA_DATA(closure);
+    return &(ptr->closureData[elemId]);
 }
 
 // ****
@@ -564,10 +557,6 @@
 
 _Bool sorbet_isa(VALUE obj, VALUE class) {
     return rb_obj_is_kind_of(obj, class) == Qtrue;
-=======
-    struct sorbet_Closure *ptr = (struct sorbet_Closure *) RTYPEDDATA_DATA(closure);
-    return &(ptr->closureData[elemId]);
->>>>>>> c5a54a66
 }
 
 #endif