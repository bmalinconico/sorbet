#!/bin/bash

<<<<<<< HEAD
# A pretend Python dictionary with bash 3
entry_points=(
    "cfg:main/ruby-typer --print cfg"
    "parse-tree:main/ruby-typer --print parse-tree"
    "ast:main/ruby-typer --print ast"
    "name-table:main/ruby-typer --print name-table"
    "name-tree:main/ruby-typer --print name-tree"
)
=======
passes=(cfg parse-tree ast name-table name-tree)
>>>>>>> 6a0a9916

bazel build //main:ruby-typer

rb_src=(
    $(find ./test/testdata/ -name '*.rb')
)

for src in "${rb_src[@]}"; do
<<<<<<< HEAD
    for entry in "${entry_points[@]}" ; do
        suffix=${entry%%:*}
        executable=${entry#*:}
        candidate="$src.$suffix.exp"
        if [ -e "$candidate" ]
            then
                echo "$executable $src > $candidate"
                bazel-bin/$executable "$src" 2> /dev/null | grep -v '\[console\] \[error\]' > "$candidate"
            fi
=======
    for pass in "${passes[@]}" ; do
        candidate="$src.$pass.exp"
        if [ -e "$candidate" ]; then
            bazel-bin/main/ruby-typer --print "$pass" "$src" > "$candidate"
        fi
>>>>>>> 6a0a9916
    done
done<|MERGE_RESOLUTION|>--- conflicted
+++ resolved
@@ -1,17 +1,6 @@
 #!/bin/bash
 
-<<<<<<< HEAD
-# A pretend Python dictionary with bash 3
-entry_points=(
-    "cfg:main/ruby-typer --print cfg"
-    "parse-tree:main/ruby-typer --print parse-tree"
-    "ast:main/ruby-typer --print ast"
-    "name-table:main/ruby-typer --print name-table"
-    "name-tree:main/ruby-typer --print name-tree"
-)
-=======
 passes=(cfg parse-tree ast name-table name-tree)
->>>>>>> 6a0a9916
 
 bazel build //main:ruby-typer
 
@@ -20,22 +9,10 @@
 )
 
 for src in "${rb_src[@]}"; do
-<<<<<<< HEAD
-    for entry in "${entry_points[@]}" ; do
-        suffix=${entry%%:*}
-        executable=${entry#*:}
-        candidate="$src.$suffix.exp"
-        if [ -e "$candidate" ]
-            then
-                echo "$executable $src > $candidate"
-                bazel-bin/$executable "$src" 2> /dev/null | grep -v '\[console\] \[error\]' > "$candidate"
-            fi
-=======
     for pass in "${passes[@]}" ; do
         candidate="$src.$pass.exp"
         if [ -e "$candidate" ]; then
             bazel-bin/main/ruby-typer --print "$pass" "$src" > "$candidate"
         fi
->>>>>>> 6a0a9916
     done
 done