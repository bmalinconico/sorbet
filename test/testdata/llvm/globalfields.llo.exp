--- conflicted
+++ resolved
@@ -499,11 +499,7 @@
 }
 
 ; Function Attrs: nounwind sspreq
-<<<<<<< HEAD
-define void @Init_globalfields() local_unnamed_addr #11 {
-=======
-define void @Init_test_testdata_llvm_globalfields() local_unnamed_addr #10 {
->>>>>>> dcc7159b
+define void @Init_test_testdata_llvm_globalfields() local_unnamed_addr #11 {
 entry:
   %callArgs.i.i.i = alloca [2 x i64], align 8
   %callArgs.i = alloca [1 x i64], align 8
